--- conflicted
+++ resolved
@@ -51,12 +51,8 @@
     "eslint-config-oclif": "^5.0.2",
     "eslint-config-oclif-typescript": "^3.0.47",
     "eslint-config-prettier": "^9.0.0",
-<<<<<<< HEAD
-=======
+    "eslint-plugin-perfectionist": "^2.1.0",
     "fancy-test": "^3.0.11",
->>>>>>> e5f578b7
-    "eslint-plugin-perfectionist": "^2.1.0",
-    "fancy-test": "^3.0.10",
     "globby": "^11.1.0",
     "husky": "^8.0.3",
     "lint-staged": "^14.0.1",
